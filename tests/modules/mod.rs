--- conflicted
+++ resolved
@@ -642,8 +642,6 @@
 }
 
 #[test]
-<<<<<<< HEAD
-=======
 fn module_dir_deep() {
     let import = "use samples/spam";
 
@@ -665,7 +663,6 @@
 }
 
 #[test]
->>>>>>> ce071f24
 fn module_dir_import_twice_no_panic() {
     let import = "use samples/spam";
     let inp = &[import, import, "spam"];
