use crate::prelude::*;

use crate::commands::classified::{
    ClassifiedCommand, ClassifiedInputStream, ClassifiedPipeline, ExternalCommand, InternalCommand,
    StreamNext,
};
use crate::context::Context;
crate use crate::errors::ShellError;
crate use crate::format::{EntriesListView, GenericView};
use crate::object::Value;
use crate::parser::{ParsedCommand, Pipeline};
use crate::stream::empty_stream;

use log::debug;
use rustyline::error::ReadlineError;
use rustyline::{self, ColorMode, Config, Editor};
use std::collections::VecDeque;
use std::error::Error;
use std::iter::Iterator;
use std::sync::Arc;

#[derive(Debug)]
pub enum MaybeOwned<'a, T> {
    Owned(T),
    Borrowed(&'a T),
}

impl<T> MaybeOwned<'a, T> {
    crate fn borrow(&self) -> &T {
        match self {
            MaybeOwned::Owned(v) => v,
            MaybeOwned::Borrowed(v) => v,
        }
    }
}

pub async fn cli() -> Result<(), Box<Error>> {
    let mut context = Context::basic()?;

    {
        use crate::commands::*;

        context.add_commands(vec![
            ("format-list", Arc::new(format_list)),
            ("ps", Arc::new(ps::ps)),
            ("ls", Arc::new(ls::ls)),
            ("cd", Arc::new(cd::cd)),
            ("view", Arc::new(view::view)),
            ("skip", Arc::new(skip::skip)),
            ("first", Arc::new(take::take)),
<<<<<<< HEAD
            ("select", Arc::new(select::select)),
            ("size", Arc::new(size::size)),
=======
            ("from-json", Arc::new(from_json::from_json)),
            ("open", Arc::new(open::open)),
            ("column", Arc::new(select::select)),
>>>>>>> 54334922
            ("split", Arc::new(split::split)),
            ("reject", Arc::new(reject::reject)),
            ("to-array", Arc::new(to_array::to_array)),
            ("to-json", Arc::new(to_json::to_json)),
            ("where", Arc::new(where_::r#where)),
            ("sort-by", Arc::new(sort_by::sort_by)),
        ]);
    }

    let config = Config::builder().color_mode(ColorMode::Forced).build();
    let h = crate::shell::Helper::new(context.clone_commands());
    let mut rl: Editor<crate::shell::Helper> = Editor::with_config(config);

    #[cfg(windows)]
    {
        let _ = ansi_term::enable_ansi_support();
    }

    rl.set_helper(Some(h));
    if rl.load_history("history.txt").is_err() {
        println!("No previous history.");
    }

    loop {
        let readline = rl.readline(&format!(
            "{}> ",
            context.env.lock().unwrap().cwd().display().to_string()
        ));

        match process_line(readline, &mut context).await {
            LineResult::Success(line) => {
                rl.add_history_entry(line.clone());
            }

            LineResult::Error(err) => {
                context.host.lock().unwrap().stdout(&err);
            }

            LineResult::Break => {
                break;
            }

            LineResult::FatalError(err) => {
                context
                    .host
                    .lock()
                    .unwrap()
                    .stdout(&format!("A surprising fatal error occurred.\n{:?}", err));
            }
        }
    }
    rl.save_history("history.txt").unwrap();

    Ok(())
}

enum LineResult {
    Success(String),
    Error(String),
    Break,

    #[allow(unused)]
    FatalError(ShellError),
}

impl std::ops::Try for LineResult {
    type Ok = Option<String>;
    type Error = ShellError;

    fn into_result(self) -> Result<Option<String>, ShellError> {
        match self {
            LineResult::Success(s) => Ok(Some(s)),
            LineResult::Error(s) => Err(ShellError::string(s)),
            LineResult::Break => Ok(None),
            LineResult::FatalError(err) => Err(err),
        }
    }
    fn from_error(v: ShellError) -> Self {
        LineResult::Error(v.to_string())
    }

    fn from_ok(v: Option<String>) -> Self {
        match v {
            None => LineResult::Break,
            Some(v) => LineResult::Success(v),
        }
    }
}

async fn process_line(readline: Result<String, ReadlineError>, ctx: &mut Context) -> LineResult {
    match &readline {
        Ok(line) if line.trim() == "exit" => LineResult::Break,

        Ok(line) if line.trim() == "" => LineResult::Success(line.clone()),

        Ok(line) => {
            let result = match crate::parser::parse(&line, &ctx.registry()) {
                Err(err) => {
                    return LineResult::Error(format!("{:?}", err));
                }

                Ok(val) => val,
            };

            debug!("=== Parsed ===");
            debug!("{:#?}", result);

            let pipeline = classify_pipeline(&result, ctx)?;

            let mut input = ClassifiedInputStream::new();

            let mut iter = pipeline.commands.into_iter().peekable();

            loop {
                let item: Option<ClassifiedCommand> = iter.next();
                let next: Option<&ClassifiedCommand> = iter.peek();

                input = match (item, next) {
                    (None, _) => break,

                    (
                        Some(ClassifiedCommand::Internal(left)),
                        Some(ClassifiedCommand::Internal(_)),
                    ) => match left.run(ctx, input).await {
                        Ok(val) => ClassifiedInputStream::from_input_stream(val),
                        Err(err) => return LineResult::Error(format!("{}", err.description())),
                    },

                    (Some(ClassifiedCommand::Internal(left)), None) => {
                        match left.run(ctx, input).await {
                            Ok(val) => ClassifiedInputStream::from_input_stream(val),
                            Err(err) => return LineResult::Error(format!("{}", err.description())),
                        }
                    }

                    (
                        Some(ClassifiedCommand::External(left)),
                        Some(ClassifiedCommand::External(_)),
                    ) => match left.run(ctx, input, StreamNext::External).await {
                        Ok(val) => val,
                        Err(err) => return LineResult::Error(format!("{}", err.description())),
                    },

                    (
                        Some(ClassifiedCommand::Internal(_)),
                        Some(ClassifiedCommand::External(_)),
                    ) => return LineResult::Error(format!("Unimplemented Internal -> External",)),

                    (
                        Some(ClassifiedCommand::External(left)),
                        Some(ClassifiedCommand::Internal(_)),
                    ) => match left.run(ctx, input, StreamNext::Internal).await {
                        Ok(val) => val,
                        Err(err) => return LineResult::Error(format!("{}", err.description())),
                    },

                    (Some(ClassifiedCommand::External(left)), None) => {
                        match left.run(ctx, input, StreamNext::Last).await {
                            Ok(val) => val,
                            Err(err) => return LineResult::Error(format!("{}", err.description())),
                        }
                    }
                }
            }

            let input_vec: VecDeque<_> = input.objects.collect().await;

            if input_vec.len() > 0 {
                if equal_shapes(&input_vec) {
                    let array = crate::commands::stream_to_array(input_vec.boxed()).await;
                    let args = CommandArgs::from_context(ctx, vec![], array);
                    let mut result = format(args);
                    let mut vec = vec![];
                    vec.send_all(&mut result).await?;
                } else {
                    let args = CommandArgs::from_context(ctx, vec![], input_vec.boxed());
                    format(args).collect::<Vec<_>>().await;
                }
            }

            LineResult::Success(line.to_string())
        }
        Err(ReadlineError::Interrupted) => {
            println!("CTRL-C");
            LineResult::Break
        }
        Err(ReadlineError::Eof) => {
            println!("CTRL-D");
            LineResult::Break
        }
        Err(err) => {
            println!("Error: {:?}", err);
            LineResult::Break
        }
    }
}

fn classify_pipeline(
    pipeline: &Pipeline,
    context: &Context,
) -> Result<ClassifiedPipeline, ShellError> {
    let commands: Result<Vec<_>, _> = pipeline
        .commands
        .iter()
        .cloned()
        .map(|item| classify_command(&item, context))
        .collect();

    Ok(ClassifiedPipeline {
        commands: commands?,
    })
}

fn classify_command(
    command: &ParsedCommand,
    context: &Context,
) -> Result<ClassifiedCommand, ShellError> {
    let command_name = &command.name[..];
    let args = &command.args;

    let arg_list: Vec<Value> = args.iter().map(|i| Value::from_expr(i)).collect();
    let arg_list_strings: Vec<String> = args.iter().map(|i| i.print()).collect();

    match command_name {
        other => match context.has_command(command_name) {
            true => {
                let command = context.get_command(command_name);
                Ok(ClassifiedCommand::Internal(InternalCommand {
                    command,
                    args: arg_list,
                }))
            }
            false => Ok(ClassifiedCommand::External(ExternalCommand {
                name: other.to_string(),
                args: arg_list_strings,
            })),
        },
    }
}

crate fn format(args: CommandArgs) -> OutputStream {
    let host = args.host.clone();
    let input = args.input.map(|a| a.copy());
    let input = input.collect::<Vec<_>>();

    input
        .then(move |input| {
            let last = input.len() - 1;
            let mut host = host.lock().unwrap();
            for (i, item) in input.iter().enumerate() {
                let view = GenericView::new(item);

                handle_unexpected(&mut *host, |host| crate::format::print_view(&view, host));

                if last != i {
                    host.stdout("");
                }
            }

            futures::future::ready(empty_stream())
        })
        .flatten_stream()
        .boxed()
}

crate fn format_list(args: CommandArgs) -> Result<OutputStream, ShellError> {
    let host = args.host.clone();

    let view = EntriesListView::from_stream(args.input);

    Ok(view
        .then(move |view| {
            handle_unexpected(&mut *host.lock().unwrap(), |host| {
                crate::format::print_view(&view, host)
            });

            futures::future::ready(empty_stream())
        })
        .flatten_stream()
        .boxed())
}

fn equal_shapes(input: &VecDeque<Value>) -> bool {
    let mut items = input.iter();

    let item = match items.next() {
        Some(item) => item,
        None => return false,
    };

    let desc = item.data_descriptors();

    for item in items {
        if desc != item.data_descriptors() {
            return false;
        }
    }

    true
}<|MERGE_RESOLUTION|>--- conflicted
+++ resolved
@@ -48,14 +48,10 @@
             ("view", Arc::new(view::view)),
             ("skip", Arc::new(skip::skip)),
             ("first", Arc::new(take::take)),
-<<<<<<< HEAD
-            ("select", Arc::new(select::select)),
             ("size", Arc::new(size::size)),
-=======
             ("from-json", Arc::new(from_json::from_json)),
             ("open", Arc::new(open::open)),
             ("column", Arc::new(select::select)),
->>>>>>> 54334922
             ("split", Arc::new(split::split)),
             ("reject", Arc::new(reject::reject)),
             ("to-array", Arc::new(to_array::to_array)),
