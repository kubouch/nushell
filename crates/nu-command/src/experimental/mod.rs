mod is_admin;
<<<<<<< HEAD
mod profile;
=======
mod view;
mod view_files;
>>>>>>> f4bd78b8
mod view_source;
mod view_span;

pub use is_admin::IsAdmin;
<<<<<<< HEAD
pub use profile::Profile;
pub use view_source::ViewSource;
=======
pub use view::View;
pub use view_files::ViewFiles;
pub use view_source::ViewSource;
pub use view_span::ViewSpan;
>>>>>>> f4bd78b8
<|MERGE_RESOLUTION|>--- conflicted
+++ resolved
@@ -1,20 +1,13 @@
 mod is_admin;
-<<<<<<< HEAD
 mod profile;
-=======
 mod view;
 mod view_files;
->>>>>>> f4bd78b8
 mod view_source;
 mod view_span;
 
 pub use is_admin::IsAdmin;
-<<<<<<< HEAD
 pub use profile::Profile;
-pub use view_source::ViewSource;
-=======
 pub use view::View;
 pub use view_files::ViewFiles;
 pub use view_source::ViewSource;
-pub use view_span::ViewSpan;
->>>>>>> f4bd78b8
+pub use view_span::ViewSpan;