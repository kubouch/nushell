--- conflicted
+++ resolved
@@ -357,7 +357,6 @@
             ToToml,
             ToTsv,
             Touch,
-            Use,
             Upsert,
             Where,
             ToXml,
@@ -479,15 +478,8 @@
         // Experimental
         bind_command! {
             IsAdmin,
-<<<<<<< HEAD
             ExportNewAlias,
             NewAlias,
-=======
-            View,
-            ViewFiles,
-            ViewSource,
-            ViewSpan,
->>>>>>> cda49a44
         };
 
         // Deprecated
