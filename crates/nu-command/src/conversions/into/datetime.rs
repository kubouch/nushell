use crate::{generate_strftime_list, parse_date_from_string};
use chrono::NaiveTime;
use chrono::{DateTime, FixedOffset, Local, TimeZone, Utc};
use human_date_parser::{from_human_time, ParseResult};
use nu_cmd_base::input_handler::{operate, CmdArgument};
use nu_engine::CallExt;
use nu_protocol::{
    ast::{Call, CellPath},
    engine::{Command, EngineState, Stack},
    record, Category, Example, IntoPipelineData, PipelineData, ShellError, Signature, Span,
    Spanned, SyntaxShape, Type, Value,
};
use std::panic::AssertUnwindSafe;

struct Arguments {
    zone_options: Option<Spanned<Zone>>,
    format_options: Option<DatetimeFormat>,
    cell_paths: Option<Vec<CellPath>>,
}

impl CmdArgument for Arguments {
    fn take_cell_paths(&mut self) -> Option<Vec<CellPath>> {
        self.cell_paths.take()
    }
}

// In case it may be confused with chrono::TimeZone
#[derive(Clone, Debug)]
enum Zone {
    Utc,
    Local,
    East(u8),
    West(u8),
    Error, // we want Nushell to cast it instead of Rust
}

impl Zone {
    fn new(i: i64) -> Self {
        if i.abs() <= 12 {
            // guaranteed here
            if i >= 0 {
                Self::East(i as u8) // won't go out of range
            } else {
                Self::West(-i as u8) // same here
            }
        } else {
            Self::Error // Out of range
        }
    }
    fn from_string(s: String) -> Self {
        match s.to_ascii_lowercase().as_str() {
            "utc" | "u" => Self::Utc,
            "local" | "l" => Self::Local,
            _ => Self::Error,
        }
    }
}

#[derive(Clone)]
pub struct SubCommand;

impl Command for SubCommand {
    fn name(&self) -> &str {
        "into datetime"
    }

    fn signature(&self) -> Signature {
        Signature::build("into datetime")
        .input_output_types(vec![
            (Type::Int, Type::Date),
            (Type::String, Type::Date),
            (Type::List(Box::new(Type::String)), Type::List(Box::new(Type::Date))),
            (Type::Table(vec![]), Type::Table(vec![])),
            (Type::Record(vec![]), Type::Record(vec![])),
        ])
        .allow_variants_without_examples(true)
        .named(
                "timezone",
                SyntaxShape::String,
                "Specify timezone if the input is a Unix timestamp. Valid options: 'UTC' ('u') or 'LOCAL' ('l')",
                Some('z'),
            )
            .named(
                "offset",
                SyntaxShape::Int,
                "Specify timezone by offset from UTC if the input is a Unix timestamp, like '+8', '-4'",
                Some('o'),
            )
            .named(
                "format",
                SyntaxShape::String,
                "Specify expected format of INPUT string to parse to datetime. Use --list to see options",
                Some('f'),
            )
            .switch(
                "list",
                "Show all possible variables for use in --format flag",
                Some('l'),
                )
            .switch(
                "list-human",
                "Show human-readable datetime parsing examples",
                Some('n'),
                )
            .rest(
            "rest",
                SyntaxShape::CellPath,
                "For a data structure input, convert data at the given cell paths.",
            )
            .category(Category::Conversions)
    }

    fn run(
        &self,
        engine_state: &EngineState,
        stack: &mut Stack,
        call: &Call,
        input: PipelineData,
    ) -> Result<PipelineData, ShellError> {
        if call.has_flag(engine_state, stack, "list")? {
            Ok(generate_strftime_list(call.head, true).into_pipeline_data())
        } else if call.has_flag(engine_state, stack, "list-human")? {
            Ok(list_human_readable_examples(call.head).into_pipeline_data())
        } else {
            let cell_paths = call.rest(engine_state, stack, 0)?;
            let cell_paths = (!cell_paths.is_empty()).then_some(cell_paths);

            // if zone-offset is specified, then zone will be neglected
            let timezone = call.get_flag::<Spanned<String>>(engine_state, stack, "timezone")?;
            let zone_options =
                match &call.get_flag::<Spanned<i64>>(engine_state, stack, "offset")? {
                    Some(zone_offset) => Some(Spanned {
                        item: Zone::new(zone_offset.item),
                        span: zone_offset.span,
                    }),
                    None => timezone.as_ref().map(|zone| Spanned {
                        item: Zone::from_string(zone.item.clone()),
                        span: zone.span,
                    }),
                };

            let format_options = call
                .get_flag::<String>(engine_state, stack, "format")?
                .as_ref()
                .map(|fmt| DatetimeFormat(fmt.to_string()));

            let args = Arguments {
                format_options,
                zone_options,
                cell_paths,
            };
            operate(action, args, input, call.head, engine_state.ctrlc.clone())
        }
    }

    fn usage(&self) -> &str {
        "Convert text or timestamp into a datetime."
    }

    fn search_terms(&self) -> Vec<&str> {
        vec!["convert", "timezone", "UTC"]
    }

    fn examples(&self) -> Vec<Example> {
        let example_result_1 = |nanos: i64| {
            Some(Value::date(
                Utc.timestamp_nanos(nanos).into(),
                Span::test_data(),
            ))
        };
        vec![
            Example {
                description: "Convert any standard timestamp string to datetime",
                example: "'27.02.2021 1:55 pm +0000' | into datetime",
                #[allow(clippy::inconsistent_digit_grouping)]
                result: example_result_1(1614434100_000000000),
            },
            Example {
                description: "Convert any standard timestamp string to datetime",
                example: "'2021-02-27T13:55:40.2246+00:00' | into datetime",
                #[allow(clippy::inconsistent_digit_grouping)]
                result: example_result_1(1614434140_224600000),
            },
            Example {
                description:
                    "Convert non-standard timestamp string to datetime using a custom format",
                example: "'20210227_135540+0000' | into datetime --format '%Y%m%d_%H%M%S%z'",
                #[allow(clippy::inconsistent_digit_grouping)]
                result: example_result_1(1614434140_000000000),
            },
            Example {
                description:
                    "Convert nanosecond-precision unix timestamp to a datetime with offset from UTC",
                example: "1614434140123456789 | into datetime --offset -5",
                #[allow(clippy::inconsistent_digit_grouping)]
                result: example_result_1(1614434140_123456789),
            },
            Example {
                description: "Convert standard (seconds) unix timestamp to a UTC datetime",
                example: "1614434140 * 1_000_000_000 | into datetime",
                #[allow(clippy::inconsistent_digit_grouping)]
                result: example_result_1(1614434140_000000000),
            },
            Example {
                description: "Convert list of timestamps to datetimes",
                example: r#"["2023-03-30 10:10:07 -05:00", "2023-05-05 13:43:49 -05:00", "2023-06-05 01:37:42 -05:00"] | into datetime"#,
                result: Some(Value::list(
                    vec![
                        Value::date(
                            DateTime::parse_from_str(
                                "2023-03-30 10:10:07 -05:00",
                                "%Y-%m-%d %H:%M:%S %z",
                            )
                            .expect("date calculation should not fail in test"),
                            Span::test_data(),
                        ),
                        Value::date(
                            DateTime::parse_from_str(
                                "2023-05-05 13:43:49 -05:00",
                                "%Y-%m-%d %H:%M:%S %z",
                            )
                            .expect("date calculation should not fail in test"),
                            Span::test_data(),
                        ),
                        Value::date(
                            DateTime::parse_from_str(
                                "2023-06-05 01:37:42 -05:00",
                                "%Y-%m-%d %H:%M:%S %z",
                            )
                            .expect("date calculation should not fail in test"),
                            Span::test_data(),
                        ),
                    ],
                    Span::test_data(),
                )),
            },
            Example {
                description: "Parsing human readable datetimes",
                example: "'Today at 18:30' | into datetime",
                result: None,
            },
            Example {
                description: "Parsing human readable datetimes",
                example: "'Last Friday at 19:45' | into datetime",
                result: None,
            },
            Example {
                description: "Parsing human readable datetimes",
                example: "'In 5 minutes and 30 seconds' | into datetime",
                result: None,
            },
        ]
    }
}

#[derive(Clone)]
struct DatetimeFormat(String);

fn action(input: &Value, args: &Arguments, head: Span) -> Value {
    let timezone = &args.zone_options;
    let dateformat = &args.format_options;

    // Let's try dtparse first
    if matches!(input, Value::String { .. }) && dateformat.is_none() {
        let span = input.span();
        if let Ok(input_val) = input.coerce_str() {
            match parse_date_from_string(&input_val, span) {
                Ok(date) => return Value::date(date, span),
                Err(_) => {
<<<<<<< HEAD
                    let parse_result = match std::panic::catch_unwind(AssertUnwindSafe(|| {
                        // FIXME: The panic needs to be addressed upstream
                        from_human_time(&input_val.item)
                    })) {
                        Ok(res) => res,
                        Err(_) => {
                            return Value::error(ShellError::GenericError {
                            error: "Internal error: Panic when parsing date".into(),
                            msg: "The input date cannot be parsed and caused upstream dependency to panic".to_string(),
                            span: Some(input_val.span),
                            help: None,
                            inner: Vec::new(),
                        }, input_val.span);
                        }
                    };

                    if let Ok(date) = parse_result {
                        //from_human_time(&input_val.item) {
=======
                    if let Ok(date) = from_human_time(&input_val) {
>>>>>>> f4d9ddd3
                        match date {
                            ParseResult::Date(date) => {
                                let time = NaiveTime::from_hms_opt(0, 0, 0).expect("valid time");
                                let combined = date.and_time(time);
                                let dt_fixed = DateTime::from_naive_utc_and_offset(
                                    combined,
                                    *Local::now().offset(),
                                );
                                return Value::date(dt_fixed, span);
                            }
                            ParseResult::DateTime(date) => {
                                return Value::date(date.fixed_offset(), span)
                            }
                            ParseResult::Time(time) => {
                                let date = Local::now().date_naive();
                                let combined = date.and_time(time);
                                let dt_fixed = DateTime::from_naive_utc_and_offset(
                                    combined,
                                    *Local::now().offset(),
                                );
                                return Value::date(dt_fixed, span);
                            }
                        }
                    }
                }
            };
        }
    }
    const HOUR: i32 = 60 * 60;

    // Check to see if input looks like a Unix timestamp (i.e. can it be parsed to an int?)
    let timestamp = match input {
        Value::Int { val, .. } => Ok(*val),
        Value::String { val, .. } => val.parse::<i64>(),
        // Propagate errors by explicitly matching them before the final case.
        Value::Error { .. } => return input.clone(),
        other => {
            return Value::error(
                ShellError::OnlySupportsThisInputType {
                    exp_input_type: "string and int".into(),
                    wrong_type: other.get_type().to_string(),
                    dst_span: head,
                    src_span: other.span(),
                },
                head,
            );
        }
    };

    if dateformat.is_none() {
        if let Ok(ts) = timestamp {
            return match timezone {
                // note all these `.timestamp_nanos()` could overflow if we didn't check range in `<date> | into int`.

                // default to UTC
                None => Value::date(Utc.timestamp_nanos(ts).into(), head),
                Some(Spanned { item, span }) => match item {
                    Zone::Utc => {
                        let dt = Utc.timestamp_nanos(ts);
                        Value::date(dt.into(), *span)
                    }
                    Zone::Local => {
                        let dt = Local.timestamp_nanos(ts);
                        Value::date(dt.into(), *span)
                    }
                    Zone::East(i) => match FixedOffset::east_opt((*i as i32) * HOUR) {
                        Some(eastoffset) => {
                            let dt = eastoffset.timestamp_nanos(ts);
                            Value::date(dt, *span)
                        }
                        None => Value::error(
                            ShellError::DatetimeParseError {
                                msg: input.to_debug_string(),
                                span: *span,
                            },
                            *span,
                        ),
                    },
                    Zone::West(i) => match FixedOffset::west_opt((*i as i32) * HOUR) {
                        Some(westoffset) => {
                            let dt = westoffset.timestamp_nanos(ts);
                            Value::date(dt, *span)
                        }
                        None => Value::error(
                            ShellError::DatetimeParseError {
                                msg: input.to_debug_string(),
                                span: *span,
                            },
                            *span,
                        ),
                    },
                    Zone::Error => Value::error(
                        // This is an argument error, not an input error
                        ShellError::TypeMismatch {
                            err_message: "Invalid timezone or offset".to_string(),
                            span: *span,
                        },
                        *span,
                    ),
                },
            };
        };
    }

    // If input is not a timestamp, try parsing it as a string
    let span = input.span();
    match input {
        Value::String { val, .. } => {
            match dateformat {
                Some(dt) => match DateTime::parse_from_str(val, &dt.0) {
                    Ok(d) => Value::date ( d, head ),
                    Err(reason) => {
                        Value::error (
                            ShellError::CantConvert { to_type: format!("could not parse as datetime using format '{}'", dt.0), from_type: reason.to_string(), span: head, help: Some("you can use `into datetime` without a format string to enable flexible parsing".to_string()) },
                            head,
                        )
                    }
                },

                // Tries to automatically parse the date
                // (i.e. without a format string)
                // and assumes the system's local timezone if none is specified
                None => match parse_date_from_string(val, span) {
                    Ok(date) => Value::date (
                        date,
                        span,
                    ),
                    Err(err) => err,
                },
            }
        }
        // Propagate errors by explicitly matching them before the final case.
        Value::Error { .. } => input.clone(),
        other => Value::error(
            ShellError::OnlySupportsThisInputType {
                exp_input_type: "string".into(),
                wrong_type: other.get_type().to_string(),
                dst_span: head,
                src_span: other.span(),
            },
            head,
        ),
    }
}

fn list_human_readable_examples(span: Span) -> Value {
    let examples: Vec<String> = vec![
        "Today 18:30".into(),
        "2022-11-07 13:25:30".into(),
        "15:20 Friday".into(),
        "This Friday 17:00".into(),
        "13:25, Next Tuesday".into(),
        "Last Friday at 19:45".into(),
        "In 3 days".into(),
        "In 2 hours".into(),
        "10 hours and 5 minutes ago".into(),
        "1 years ago".into(),
        "A year ago".into(),
        "A month ago".into(),
        "A week ago".into(),
        "A day ago".into(),
        "An hour ago".into(),
        "A minute ago".into(),
        "A second ago".into(),
        "Now".into(),
    ];

    let records = examples
        .iter()
        .map(|s| {
            Value::record(
                record! {
                    "parseable human datetime examples" => Value::test_string(s.to_string()),
                    "result" => action(&Value::test_string(s.to_string()), &Arguments { zone_options: None, format_options: None, cell_paths: None }, span)
                },
                span,
            )
        })
        .collect::<Vec<Value>>();

    Value::list(records, span)
}

#[cfg(test)]
mod tests {
    use super::*;
    use super::{action, DatetimeFormat, SubCommand, Zone};
    use nu_protocol::Type::Error;

    #[test]
    fn test_examples() {
        use crate::test_examples;

        test_examples(SubCommand {})
    }

    #[test]
    fn takes_a_date_format() {
        let date_str = Value::test_string("16.11.1984 8:00 am +0000");
        let fmt_options = Some(DatetimeFormat("%d.%m.%Y %H:%M %P %z".to_string()));
        let args = Arguments {
            zone_options: None,
            format_options: fmt_options,
            cell_paths: None,
        };
        let actual = action(&date_str, &args, Span::test_data());
        let expected = Value::date(
            DateTime::parse_from_str("16.11.1984 8:00 am +0000", "%d.%m.%Y %H:%M %P %z").unwrap(),
            Span::test_data(),
        );
        assert_eq!(actual, expected)
    }

    #[test]
    fn takes_iso8601_date_format() {
        let date_str = Value::test_string("2020-08-04T16:39:18+00:00");
        let args = Arguments {
            zone_options: None,
            format_options: None,
            cell_paths: None,
        };
        let actual = action(&date_str, &args, Span::test_data());
        let expected = Value::date(
            DateTime::parse_from_str("2020-08-04T16:39:18+00:00", "%Y-%m-%dT%H:%M:%S%z").unwrap(),
            Span::test_data(),
        );
        assert_eq!(actual, expected)
    }

    #[test]
    fn takes_timestamp_offset() {
        let date_str = Value::test_string("1614434140000000000");
        let timezone_option = Some(Spanned {
            item: Zone::East(8),
            span: Span::test_data(),
        });
        let args = Arguments {
            zone_options: timezone_option,
            format_options: None,
            cell_paths: None,
        };
        let actual = action(&date_str, &args, Span::test_data());
        let expected = Value::date(
            DateTime::parse_from_str("2021-02-27 21:55:40 +08:00", "%Y-%m-%d %H:%M:%S %z").unwrap(),
            Span::test_data(),
        );

        assert_eq!(actual, expected)
    }

    #[test]
    fn takes_timestamp_offset_as_int() {
        let date_int = Value::test_int(1_614_434_140_000_000_000);
        let timezone_option = Some(Spanned {
            item: Zone::East(8),
            span: Span::test_data(),
        });
        let args = Arguments {
            zone_options: timezone_option,
            format_options: None,
            cell_paths: None,
        };
        let actual = action(&date_int, &args, Span::test_data());
        let expected = Value::date(
            DateTime::parse_from_str("2021-02-27 21:55:40 +08:00", "%Y-%m-%d %H:%M:%S %z").unwrap(),
            Span::test_data(),
        );

        assert_eq!(actual, expected)
    }

    #[test]
    fn takes_timestamp() {
        let date_str = Value::test_string("1614434140000000000");
        let timezone_option = Some(Spanned {
            item: Zone::Local,
            span: Span::test_data(),
        });
        let args = Arguments {
            zone_options: timezone_option,
            format_options: None,
            cell_paths: None,
        };
        let actual = action(&date_str, &args, Span::test_data());
        let expected = Value::date(
            Local.timestamp_opt(1614434140, 0).unwrap().into(),
            Span::test_data(),
        );

        assert_eq!(actual, expected)
    }

    #[test]
    fn takes_timestamp_without_timezone() {
        let date_str = Value::test_string("1614434140000000000");
        let args = Arguments {
            zone_options: None,
            format_options: None,
            cell_paths: None,
        };
        let actual = action(&date_str, &args, Span::test_data());

        let expected = Value::date(
            Utc.timestamp_opt(1614434140, 0).unwrap().into(),
            Span::test_data(),
        );

        assert_eq!(actual, expected)
    }

    #[test]
    fn communicates_parsing_error_given_an_invalid_datetimelike_string() {
        let date_str = Value::test_string("16.11.1984 8:00 am Oops0000");
        let fmt_options = Some(DatetimeFormat("%d.%m.%Y %H:%M %P %z".to_string()));
        let args = Arguments {
            zone_options: None,
            format_options: fmt_options,
            cell_paths: None,
        };
        let actual = action(&date_str, &args, Span::test_data());

        assert_eq!(actual.get_type(), Error);
    }
}<|MERGE_RESOLUTION|>--- conflicted
+++ resolved
@@ -267,7 +267,6 @@
             match parse_date_from_string(&input_val, span) {
                 Ok(date) => return Value::date(date, span),
                 Err(_) => {
-<<<<<<< HEAD
                     let parse_result = match std::panic::catch_unwind(AssertUnwindSafe(|| {
                         // FIXME: The panic needs to be addressed upstream
                         from_human_time(&input_val.item)
@@ -285,10 +284,6 @@
                     };
 
                     if let Ok(date) = parse_result {
-                        //from_human_time(&input_val.item) {
-=======
-                    if let Ok(date) = from_human_time(&input_val) {
->>>>>>> f4d9ddd3
                         match date {
                             ParseResult::Date(date) => {
                                 let time = NaiveTime::from_hms_opt(0, 0, 0).expect("valid time");
